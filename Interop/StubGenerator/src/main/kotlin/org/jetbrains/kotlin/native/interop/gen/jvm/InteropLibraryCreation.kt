/*
 * Copyright 2010-2019 JetBrains s.r.o. Use of this source code is governed by the Apache 2.0 license
 * that can be found in the LICENSE file.
 */
package org.jetbrains.kotlin.native.interop.gen.jvm

import kotlinx.metadata.*
import kotlinx.metadata.klib.KlibModuleFragmentWriteStrategy
import kotlinx.metadata.klib.KlibModuleMetadata
import kotlinx.metadata.klib.className
import kotlinx.metadata.klib.fqName
import org.jetbrains.kotlin.backend.common.serialization.KlibIrVersion
import org.jetbrains.kotlin.backend.common.serialization.metadata.KlibMetadataVersion
import org.jetbrains.kotlin.konan.CURRENT
import org.jetbrains.kotlin.konan.CompilerVersion
import org.jetbrains.kotlin.konan.file.File
import org.jetbrains.kotlin.konan.library.impl.KonanLibraryWriterImpl
import org.jetbrains.kotlin.konan.target.KonanTarget
import org.jetbrains.kotlin.library.KotlinLibraryVersioning
import org.jetbrains.kotlin.library.KotlinAbiVersion
import org.jetbrains.kotlin.library.KotlinLibrary
import org.jetbrains.kotlin.library.SerializedMetadata
import org.jetbrains.kotlin.library.impl.BuiltInsPlatform
import org.jetbrains.kotlin.util.removeSuffixIfPresent
import java.util.*

data class LibraryCreationArguments(
        val metadata: KlibModuleMetadata,
        val outputPath: String,
        val moduleName: String,
        val nativeBitcodePath: String,
        val target: KonanTarget,
        val manifest: Properties,
        val dependencies: List<KotlinLibrary>,
        val nopack: Boolean
)

fun createInteropLibrary(arguments: LibraryCreationArguments) {
    val version = KotlinLibraryVersioning(
            libraryVersion = null,
            abiVersion = KotlinAbiVersion.CURRENT,
            compilerVersion = CompilerVersion.CURRENT.toString(),
            metadataVersion = KlibMetadataVersion.INSTANCE.toString(),
            irVersion = KlibIrVersion.INSTANCE.toString()
    )
    val outputPathWithoutExtension = arguments.outputPath.removeSuffixIfPresent(".klib")
    KonanLibraryWriterImpl(
            File(outputPathWithoutExtension),
            arguments.moduleName,
            version,
            arguments.target,
<<<<<<< HEAD
            BuiltInsPlatform.NATIVE
=======
            nopack = arguments.nopack
>>>>>>> be9d49dc
    ).apply {
        val metadata = arguments.metadata.write(ChunkingWriteStrategy())
        addMetadata(SerializedMetadata(metadata.header, metadata.fragments, metadata.fragmentNames))
        addNativeBitcode(arguments.nativeBitcodePath)
        addManifestAddend(arguments.manifest)
        addLinkDependencies(arguments.dependencies)
        commit()
    }
}

// TODO: Consider adding it to kotlinx-metadata-klib.
class ChunkingWriteStrategy(
        private val classesChunkSize: Int = 128,
        private val packagesChunkSize: Int = 128
) : KlibModuleFragmentWriteStrategy {

    override fun processPackageParts(parts: List<KmModuleFragment>): List<KmModuleFragment> {
        if (parts.isEmpty()) return emptyList()
        val fqName = parts.first().fqName
                ?: error("KmModuleFragment should have a not-null fqName!")
        val classFragments = parts.flatMap(KmModuleFragment::classes)
                .chunked(classesChunkSize) { chunk ->
                    KmModuleFragment().also { fragment ->
                        fragment.fqName = fqName
                        fragment.classes += chunk
                        chunk.mapTo(fragment.className, KmClass::name)
                    }
                }
        val packageFragments = parts.mapNotNull(KmModuleFragment::pkg)
                .flatMap { it.functions + it.typeAliases + it.properties }
                .chunked(packagesChunkSize) { chunk ->
                    KmModuleFragment().also { fragment ->
                        fragment.fqName = fqName
                        fragment.pkg = KmPackage().also { pkg ->
                            pkg.fqName = fqName
                            pkg.properties += chunk.filterIsInstance<KmProperty>()
                            pkg.functions += chunk.filterIsInstance<KmFunction>()
                            pkg.typeAliases += chunk.filterIsInstance<KmTypeAlias>()
                        }
                    }
                }
        val result = classFragments + packageFragments
        return if (result.isEmpty()) {
            // We still need to emit empty packages because they may
            // represent parts of package declaration (e.g. platform.[]).
            // Tooling (e.g. `klib contents`) expects this kind of behavior.
            parts
        } else {
            result
        }
    }
}<|MERGE_RESOLUTION|>--- conflicted
+++ resolved
@@ -49,11 +49,8 @@
             arguments.moduleName,
             version,
             arguments.target,
-<<<<<<< HEAD
-            BuiltInsPlatform.NATIVE
-=======
+            BuiltInsPlatform.NATIVE,
             nopack = arguments.nopack
->>>>>>> be9d49dc
     ).apply {
         val metadata = arguments.metadata.write(ChunkingWriteStrategy())
         addMetadata(SerializedMetadata(metadata.header, metadata.fragments, metadata.fragmentNames))
